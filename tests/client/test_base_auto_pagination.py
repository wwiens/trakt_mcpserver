--- conflicted
+++ resolved
@@ -9,25 +9,15 @@
 from client.base import BaseClient
 
 
-<<<<<<< HEAD
-class MockResponse(TypedDict):
-    """Test response type for auto-pagination tests."""
-=======
 class MockResponseItem(TypedDict):
     """Mock response type for auto-pagination tests."""
->>>>>>> 24564268
 
     title: str
     id: int
 
 
-<<<<<<< HEAD
-class MockClient(BaseClient):
-    """Testable subclass of BaseClient for direct testing."""
-=======
 class StubClient(BaseClient):
     """Stub subclass of BaseClient for direct testing."""
->>>>>>> 24564268
 
     pass
 
@@ -60,15 +50,9 @@
         mock_instance.aclose = AsyncMock()
         mock_client_class.return_value = mock_instance
 
-<<<<<<< HEAD
-        client = MockClient()
-        result = await client.auto_paginate(
-            "/test/endpoint", response_type=MockResponse, params={"limit": 2}
-=======
         client = StubClient()
         result = await client.auto_paginate(
             "/test/endpoint", response_type=MockResponseItem, params={"limit": 2}
->>>>>>> 24564268
         )
 
         # Should return all items from single page
@@ -139,15 +123,9 @@
         mock_instance.aclose = AsyncMock()
         mock_client_class.return_value = mock_instance
 
-<<<<<<< HEAD
-        client = MockClient()
-        result = await client.auto_paginate(
-            "/test/endpoint", response_type=MockResponse, params={"limit": 2}
-=======
         client = StubClient()
         result = await client.auto_paginate(
             "/test/endpoint", response_type=MockResponseItem, params={"limit": 2}
->>>>>>> 24564268
         )
 
         # Should return all items from all pages
@@ -186,15 +164,9 @@
         mock_instance.aclose = AsyncMock()
         mock_client_class.return_value = mock_instance
 
-<<<<<<< HEAD
-        client = MockClient()
-        result = await client.auto_paginate(
-            "/test/endpoint", response_type=MockResponse, params={"limit": 10}
-=======
         client = StubClient()
         result = await client.auto_paginate(
             "/test/endpoint", response_type=MockResponseItem, params={"limit": 10}
->>>>>>> 24564268
         )
 
         # Should return empty list
@@ -244,15 +216,9 @@
         mock_instance.aclose = AsyncMock()
         mock_client_class.return_value = mock_instance
 
-<<<<<<< HEAD
-        client = MockClient()
-        result = await client.auto_paginate(
-            "/test/endpoint", response_type=MockResponse, params={"limit": 1}
-=======
         client = StubClient()
         result = await client.auto_paginate(
             "/test/endpoint", response_type=MockResponseItem, params={"limit": 1}
->>>>>>> 24564268
         )
 
         # Should successfully fetch both pages
@@ -296,17 +262,10 @@
         mock_instance.aclose = AsyncMock()
         mock_client_class.return_value = mock_instance
 
-<<<<<<< HEAD
-        client = MockClient()
-        result = await client.auto_paginate(
-            "/test/endpoint",
-            response_type=MockResponse,
-=======
         client = StubClient()
         result = await client.auto_paginate(
             "/test/endpoint",
             response_type=MockResponseItem,
->>>>>>> 24564268
             params={"limit": 1, "period": "weekly", "sort": "newest"},
         )
 
@@ -355,11 +314,7 @@
         mock_instance.aclose = AsyncMock()
         mock_client_class.return_value = mock_instance
 
-<<<<<<< HEAD
-        client = MockClient()
-=======
-        client = StubClient()
->>>>>>> 24564268
+        client = StubClient()
 
         # Should raise RuntimeError when hitting max_pages limit
         with pytest.raises(
@@ -368,11 +323,7 @@
         ):
             await client.auto_paginate(
                 "/test/endpoint",
-<<<<<<< HEAD
-                response_type=MockResponse,
-=======
                 response_type=MockResponseItem,
->>>>>>> 24564268
                 params={"limit": 1},
                 max_pages=5,
             )
@@ -406,15 +357,9 @@
         mock_instance.aclose = AsyncMock()
         mock_client_class.return_value = mock_instance
 
-<<<<<<< HEAD
-        client = MockClient()
-        result = await client.auto_paginate(
-            "/test/endpoint", response_type=MockResponse, params=None
-=======
         client = StubClient()
         result = await client.auto_paginate(
             "/test/endpoint", response_type=MockResponseItem, params=None
->>>>>>> 24564268
         )
 
         # Should return results
